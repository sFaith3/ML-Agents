--- conflicted
+++ resolved
@@ -51,12 +51,8 @@
 class UnityEnvironment(BaseEnv):
     SCALAR_ACTION_TYPES = (int, np.int32, np.int64, float, np.float32, np.float64)
     SINGLE_BRAIN_ACTION_TYPES = SCALAR_ACTION_TYPES + (list, np.ndarray)
-<<<<<<< HEAD
-    API_VERSION = "API-14"
-=======
     API_VERSION = "API-15-dev0"
     DEFAULT_EDITOR_PORT = 5004
->>>>>>> 53c5fda1
 
     def __init__(
         self,

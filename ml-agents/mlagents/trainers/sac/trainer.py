# ## ML-Agent Learning (SAC)
# Contains an implementation of SAC as described in https://arxiv.org/abs/1801.01290
# and implemented in https://github.com/hill-a/stable-baselines

import logging
from collections import defaultdict
from typing import Dict
import os

import numpy as np


from mlagents_envs.timers import timed
from mlagents.trainers.tf_policy import TFPolicy
from mlagents.trainers.sac.policy import SACPolicy
from mlagents.trainers.rl_trainer import RLTrainer
from mlagents.trainers.trajectory import Trajectory, SplitObservations
from mlagents.trainers.brain import BrainParameters


logger = logging.getLogger("mlagents.trainers")
BUFFER_TRUNCATE_PERCENT = 0.8


class SACTrainer(RLTrainer):
    """
    The SACTrainer is an implementation of the SAC algorithm, with support
    for discrete actions and recurrent networks.
    """

    def __init__(
        self,
<<<<<<< HEAD
        brain_name,
        reward_buff_cap,
        trainer_parameters,
        training,
        load,
        seed,
        run_id,
=======
        brain_name: str,
        reward_buff_cap: int,
        trainer_parameters: dict,
        training: bool,
        load: bool,
        seed: int,
        run_id: str,
>>>>>>> f5049082
    ):
        """
        Responsible for collecting experiences and training SAC model.
        :param brain_name: The name of the brain associated with trainer config
        :param reward_buff_cap: Max reward history to track in the reward buffer
        :param trainer_parameters: The parameters for the trainer (dictionary).
        :param training: Whether the trainer is set for training.
        :param load: Whether the model should be loaded.
        :param seed: The seed the model will be initialized with
        :param run_id: The The identifier of the current run
        """
        super().__init__(
            brain_name, trainer_parameters, training, run_id, reward_buff_cap
        )
        self.param_keys = [
            "batch_size",
            "buffer_size",
            "buffer_init_steps",
            "hidden_units",
            "learning_rate",
            "init_entcoef",
            "max_steps",
            "normalize",
            "num_update",
            "num_layers",
            "time_horizon",
            "sequence_length",
            "summary_freq",
            "tau",
            "use_recurrent",
            "summary_path",
            "memory_size",
            "model_path",
            "reward_signals",
            "vis_encode_type",
        ]

        self.check_param_keys()
        self.load = load
        self.seed = seed
        self.policy: TFPolicy = None

        self.step = 0
        self.train_interval = (
            trainer_parameters["train_interval"]
            if "train_interval" in trainer_parameters
            else 1
        )
        self.reward_signal_updates_per_train = (
            trainer_parameters["reward_signals"]["reward_signal_num_update"]
            if "reward_signal_num_update" in trainer_parameters["reward_signals"]
            else trainer_parameters["num_update"]
        )

        self.checkpoint_replay_buffer = (
            trainer_parameters["save_replay_buffer"]
            if "save_replay_buffer" in trainer_parameters
            else False
        )

    def save_model(self, name_behavior_id: str) -> None:
        """
        Saves the model. Overrides the default save_model since we want to save
        the replay buffer as well.
        """
        self.policy.save_model(self.get_step)
        if self.checkpoint_replay_buffer:
            self.save_replay_buffer()

    def save_replay_buffer(self) -> None:
        """
        Save the training buffer's update buffer to a pickle file.
        """
        filename = os.path.join(
            self.trainer_parameters["model_path"], "last_replay_buffer.hdf5"
        )
        logger.info("Saving Experience Replay Buffer to {}".format(filename))
        with open(filename, "wb") as file_object:
            self.update_buffer.save_to_file(file_object)

    def load_replay_buffer(self) -> None:
        """
        Loads the last saved replay buffer from a file.
        """
        filename = os.path.join(
            self.trainer_parameters["model_path"], "last_replay_buffer.hdf5"
        )
        logger.info("Loading Experience Replay Buffer from {}".format(filename))
        with open(filename, "rb+") as file_object:
            self.update_buffer.load_from_file(file_object)
        logger.info(
            "Experience replay buffer has {} experiences.".format(
                self.update_buffer.num_experiences
            )
        )

    def process_trajectory(self, trajectory: Trajectory) -> None:
        """
        Takes a trajectory and processes it, putting it into the replay buffer.
        """
        last_step = trajectory.steps[-1]
        agent_id = trajectory.agent_id  # All the agents should have the same ID

        # Add to episode_steps
        self.episode_steps[agent_id] += len(trajectory.steps)

        agent_buffer_trajectory = trajectory.to_agentbuffer()

        # Update the normalization
        if self.is_training:
            self.policy.update_normalization(agent_buffer_trajectory["vector_obs"])

        # Evaluate all reward functions for reporting purposes
        self.collected_rewards["environment"][agent_id] += np.sum(
            agent_buffer_trajectory["environment_rewards"]
        )
        for name, reward_signal in self.policy.reward_signals.items():
            evaluate_result = reward_signal.evaluate_batch(
                agent_buffer_trajectory
            ).scaled_reward
            # Report the reward signals
            self.collected_rewards[name][agent_id] += np.sum(evaluate_result)

        # Get all value estimates for reporting purposes
        value_estimates = self.policy.get_batched_value_estimates(
            agent_buffer_trajectory
        )
        for name, v in value_estimates.items():
            self.stats_reporter.add_stat(
                self.policy.reward_signals[name].value_name, np.mean(v)
            )

        # Bootstrap using the last step rather than the bootstrap step if max step is reached.
        # Set last element to duplicate obs and remove dones.
        if last_step.max_step:
            vec_vis_obs = SplitObservations.from_observations(last_step.obs)
            for i, obs in enumerate(vec_vis_obs.visual_observations):
                agent_buffer_trajectory["next_visual_obs%d" % i][-1] = obs
            if vec_vis_obs.vector_observations.size > 1:
                agent_buffer_trajectory["next_vector_in"][
                    -1
                ] = vec_vis_obs.vector_observations
            agent_buffer_trajectory["done"][-1] = False

        # Append to update buffer
        agent_buffer_trajectory.resequence_and_append(
            self.update_buffer, training_length=self.policy.sequence_length
        )

        if trajectory.done_reached:
            self._update_end_episode_stats(
                agent_id, self.get_policy(trajectory.behavior_id)
            )

    def is_ready_update(self) -> bool:
        """
        Returns whether or not the trainer has enough elements to run update model
        :return: A boolean corresponding to whether or not update_model() can be run
        """
        return (
            self.update_buffer.num_experiences >= self.trainer_parameters["batch_size"]
            and self.step >= self.trainer_parameters["buffer_init_steps"]
        )

    @timed
    def update_policy(self) -> None:
        """
        If train_interval is met, update the SAC policy given the current reward signals.
        If reward_signal_train_interval is met, update the reward signals from the buffer.
        """
        if self.step % self.train_interval == 0:
            self.update_sac_policy()
            self.update_reward_signals()

<<<<<<< HEAD
    def set_policy(self, name_behavior_id: str, policy: TFPolicy) -> None:
        self.policy = policy

=======
>>>>>>> f5049082
    def create_policy(self, brain_parameters: BrainParameters) -> TFPolicy:
        policy = SACPolicy(
            self.seed,
            brain_parameters,
            self.trainer_parameters,
            self.is_training,
            self.load,
        )
        for _reward_signal in policy.reward_signals.keys():
            self.collected_rewards[_reward_signal] = defaultdict(lambda: 0)

        # Load the replay buffer if load
        if self.load and self.checkpoint_replay_buffer:
            try:
                self.load_replay_buffer()
            except (AttributeError, FileNotFoundError):
                logger.warning(
                    "Replay buffer was unable to load, starting from scratch."
                )
            logger.debug(
                "Loaded update buffer with {} sequences".format(
                    self.update_buffer.num_experiences
                )
            )

        return policy

    def update_sac_policy(self) -> None:
        """
        Uses demonstration_buffer to update the policy.
        The reward signal generators are updated using different mini batches.
        If we want to imitate http://arxiv.org/abs/1809.02925 and similar papers, where the policy is updated
        N times, then the reward signals are updated N times, then reward_signal_updates_per_train
        is greater than 1 and the reward signals are not updated in parallel.
        """

        self.cumulative_returns_since_policy_update.clear()
        n_sequences = max(
            int(self.trainer_parameters["batch_size"] / self.policy.sequence_length), 1
        )

        num_updates = self.trainer_parameters["num_update"]
        batch_update_stats: Dict[str, list] = defaultdict(list)
        for _ in range(num_updates):
            logger.debug("Updating SAC policy at step {}".format(self.step))
            buffer = self.update_buffer
            if (
                self.update_buffer.num_experiences
                >= self.trainer_parameters["batch_size"]
            ):
                sampled_minibatch = buffer.sample_mini_batch(
                    self.trainer_parameters["batch_size"],
                    sequence_length=self.policy.sequence_length,
                )
                # Get rewards for each reward
                for name, signal in self.policy.reward_signals.items():
                    sampled_minibatch[
                        "{}_rewards".format(name)
                    ] = signal.evaluate_batch(sampled_minibatch).scaled_reward

                update_stats = self.policy.update(sampled_minibatch, n_sequences)
                for stat_name, value in update_stats.items():
                    batch_update_stats[stat_name].append(value)

        # Truncate update buffer if neccessary. Truncate more than we need to to avoid truncating
        # a large buffer at each update.
        if self.update_buffer.num_experiences > self.trainer_parameters["buffer_size"]:
            self.update_buffer.truncate(
                int(self.trainer_parameters["buffer_size"] * BUFFER_TRUNCATE_PERCENT)
            )

        for stat, stat_list in batch_update_stats.items():
            self.stats_reporter.add_stat(stat, np.mean(stat_list))

        bc_module = self.policy.bc_module
        if bc_module:
            update_stats = bc_module.update()
            for stat, val in update_stats.items():
                self.stats_reporter.add_stat(stat, val)

    def update_reward_signals(self) -> None:
        """
        Iterate through the reward signals and update them. Unlike in PPO,
        do it separate from the policy so that it can be done at a different
        interval.
        This function should only be used to simulate
        http://arxiv.org/abs/1809.02925 and similar papers, where the policy is updated
        N times, then the reward signals are updated N times. Normally, the reward signal
        and policy are updated in parallel.
        """
        buffer = self.update_buffer
        num_updates = self.reward_signal_updates_per_train
        n_sequences = max(
            int(self.trainer_parameters["batch_size"] / self.policy.sequence_length), 1
        )
        batch_update_stats: Dict[str, list] = defaultdict(list)
        for _ in range(num_updates):
            # Get minibatches for reward signal update if needed
            reward_signal_minibatches = {}
            for name, signal in self.policy.reward_signals.items():
                logger.debug("Updating {} at step {}".format(name, self.step))
                # Some signals don't need a minibatch to be sampled - so we don't!
                if signal.update_dict:
                    reward_signal_minibatches[name] = buffer.sample_mini_batch(
                        self.trainer_parameters["batch_size"],
                        sequence_length=self.policy.sequence_length,
                    )
            update_stats = self.policy.update_reward_signals(
                reward_signal_minibatches, n_sequences
            )
            for stat_name, value in update_stats.items():
                batch_update_stats[stat_name].append(value)
        for stat, stat_list in batch_update_stats.items():
            self.stats_reporter.add_stat(stat, np.mean(stat_list))

    def add_policy(self, name_behavior_id: str, policy: TFPolicy) -> None:
        """
        Adds policy to trainer.
        :param brain_parameters: specifications for policy construction
        """
        if self.policy:
            logger.warning(
                "add_policy has been called twice. {} is not a multi-agent trainer".format(
                    self.__class__.__name__
                )
            )
        self.policy = policy

    def get_policy(self, name_behavior_id: str) -> TFPolicy:
        """
        Gets policy from trainer associated with name_behavior_id
        :param name_behavior_id: full identifier of policy
        """

        return self.policy<|MERGE_RESOLUTION|>--- conflicted
+++ resolved
@@ -30,15 +30,6 @@
 
     def __init__(
         self,
-<<<<<<< HEAD
-        brain_name,
-        reward_buff_cap,
-        trainer_parameters,
-        training,
-        load,
-        seed,
-        run_id,
-=======
         brain_name: str,
         reward_buff_cap: int,
         trainer_parameters: dict,
@@ -46,7 +37,6 @@
         load: bool,
         seed: int,
         run_id: str,
->>>>>>> f5049082
     ):
         """
         Responsible for collecting experiences and training SAC model.
@@ -221,12 +211,9 @@
             self.update_sac_policy()
             self.update_reward_signals()
 
-<<<<<<< HEAD
     def set_policy(self, name_behavior_id: str, policy: TFPolicy) -> None:
         self.policy = policy
 
-=======
->>>>>>> f5049082
     def create_policy(self, brain_parameters: BrainParameters) -> TFPolicy:
         policy = SACPolicy(
             self.seed,

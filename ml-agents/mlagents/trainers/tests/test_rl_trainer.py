import unittest.mock as mock
import yaml
import mlagents.trainers.tests.mock_brain as mb
import numpy as np
from mlagents.trainers.rl_trainer import RLTrainer
from mlagents.trainers.tests.test_buffer import construct_fake_buffer


def dummy_config():
    return yaml.safe_load(
        """
        summary_path: "test/"
        reward_signals:
          extrinsic:
            strength: 1.0
            gamma: 0.99
        """
    )


def create_mock_brain():
    mock_brain = mb.create_mock_brainparams(
        vector_action_space_type="continuous",
        vector_action_space_size=[2],
        vector_observation_space_size=8,
        number_visual_observations=1,
    )
    return mock_brain


def create_rl_trainer():
    mock_brainparams = create_mock_brain()
    trainer = RLTrainer(mock_brainparams.brain_name, dummy_config(), True, 0)
    return trainer


def create_mock_all_brain_info(brain_info):
    return {"MockBrain": brain_info}


def create_mock_policy():
    mock_policy = mock.Mock()
    mock_policy.reward_signals = {}
    mock_policy.retrieve_memories.return_value = np.zeros((1, 1), dtype=np.float32)
    mock_policy.retrieve_previous_action.return_value = np.zeros(
        (1, 1), dtype=np.float32
    )
    return mock_policy


def test_rl_trainer():
    trainer = create_rl_trainer()
<<<<<<< HEAD
    trainer.policy = create_mock_policy()
    fake_id = "fake_behavior_id"
    fake_action_outputs = {
        "action": [0.1, 0.1],
        "value_heads": {},
        "entropy": np.array([1.0], dtype=np.float32),
        "learning_rate": 1.0,
    }
    mock_braininfo = mb.create_mock_braininfo(
        num_agents=2,
        num_vector_observations=8,
        num_vector_acts=2,
        num_vis_observations=num_vis_obs,
    )
    trainer.add_experiences(
        fake_id, mock_braininfo, mock_braininfo, fake_action_outputs
    )

    # Remove one of the agents
    next_mock_braininfo = mb.create_mock_braininfo(
        num_agents=1,
        num_vector_observations=8,
        num_vector_acts=2,
        num_vis_observations=num_vis_obs,
    )
    brain_info = trainer.construct_curr_info(next_mock_braininfo)

    # assert construct_curr_info worked properly
    assert len(brain_info.agents) == 1
    assert len(brain_info.visual_observations) == num_vis_obs
    assert len(brain_info.vector_observations) == 1

=======
    agent_id = "0"
    trainer.episode_steps[agent_id] = 3
    trainer.collected_rewards["extrinsic"] = {agent_id: 3}
>>>>>>> dfe9c115
    # Test end episode
    trainer.end_episode()
    for agent_id in trainer.episode_steps:
        assert trainer.episode_steps[agent_id] == 0
    for rewards in trainer.collected_rewards.values():
        for agent_id in rewards:
            assert rewards[agent_id] == 0


def test_clear_update_buffer():
    trainer = create_rl_trainer()
    trainer.update_buffer = construct_fake_buffer(0)
    trainer.clear_update_buffer()
    for _, arr in trainer.update_buffer.items():
        assert len(arr) == 0<|MERGE_RESOLUTION|>--- conflicted
+++ resolved
@@ -50,44 +50,9 @@
 
 def test_rl_trainer():
     trainer = create_rl_trainer()
-<<<<<<< HEAD
-    trainer.policy = create_mock_policy()
-    fake_id = "fake_behavior_id"
-    fake_action_outputs = {
-        "action": [0.1, 0.1],
-        "value_heads": {},
-        "entropy": np.array([1.0], dtype=np.float32),
-        "learning_rate": 1.0,
-    }
-    mock_braininfo = mb.create_mock_braininfo(
-        num_agents=2,
-        num_vector_observations=8,
-        num_vector_acts=2,
-        num_vis_observations=num_vis_obs,
-    )
-    trainer.add_experiences(
-        fake_id, mock_braininfo, mock_braininfo, fake_action_outputs
-    )
-
-    # Remove one of the agents
-    next_mock_braininfo = mb.create_mock_braininfo(
-        num_agents=1,
-        num_vector_observations=8,
-        num_vector_acts=2,
-        num_vis_observations=num_vis_obs,
-    )
-    brain_info = trainer.construct_curr_info(next_mock_braininfo)
-
-    # assert construct_curr_info worked properly
-    assert len(brain_info.agents) == 1
-    assert len(brain_info.visual_observations) == num_vis_obs
-    assert len(brain_info.vector_observations) == 1
-
-=======
     agent_id = "0"
     trainer.episode_steps[agent_id] = 3
     trainer.collected_rewards["extrinsic"] = {agent_id: 3}
->>>>>>> dfe9c115
     # Test end episode
     trainer.end_episode()
     for agent_id in trainer.episode_steps:

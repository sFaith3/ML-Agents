--- conflicted
+++ resolved
@@ -152,27 +152,13 @@
 
     env_mock.reset.assert_not_called()
     env_mock.step.assert_called_once()
-<<<<<<< HEAD
-    trainer_mock.add_experiences.assert_called_once_with(
-        brain_name,
-=======
 
     processor_mock = tc.managers[brain_name].processor
     processor_mock.add_experiences.assert_called_once_with(
->>>>>>> dfe9c115
         new_step_info.previous_all_brain_info[brain_name],
         new_step_info.current_all_brain_info[brain_name],
         new_step_info.brain_name_to_action_info[brain_name].outputs,
     )
-<<<<<<< HEAD
-    trainer_mock.process_experiences.assert_called_once_with(
-        brain_name,
-        new_step_info.previous_all_brain_info[brain_name],
-        new_step_info.current_all_brain_info[brain_name],
-    )
-=======
-
->>>>>>> dfe9c115
     trainer_mock.update_policy.assert_called_once()
     trainer_mock.increment_step.assert_called_once()
 
@@ -199,23 +185,10 @@
     tc.advance(env_mock)
     env_mock.reset.assert_not_called()
     env_mock.step.assert_called_once()
-<<<<<<< HEAD
-    trainer_mock.add_experiences.assert_called_once_with(
-        brain_name,
-=======
     processor_mock = tc.managers[brain_name].processor
     processor_mock.add_experiences.assert_called_once_with(
->>>>>>> dfe9c115
         new_step_info.previous_all_brain_info[brain_name],
         new_step_info.current_all_brain_info[brain_name],
         new_step_info.brain_name_to_action_info[brain_name].outputs,
     )
-<<<<<<< HEAD
-    trainer_mock.process_experiences.assert_called_once_with(
-        brain_name,
-        new_step_info.previous_all_brain_info[brain_name],
-        new_step_info.current_all_brain_info[brain_name],
-    )
-=======
->>>>>>> dfe9c115
     trainer_mock.advance.assert_called_once()
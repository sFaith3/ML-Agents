--- conflicted
+++ resolved
@@ -22,17 +22,10 @@
 from mlagents.trainers.trainer import Trainer
 from mlagents.trainers.meta_curriculum import MetaCurriculum
 from mlagents.trainers.trainer_util import TrainerFactory
-<<<<<<< HEAD
 from mlagents.trainers.agent_processor import AgentProcessor
 from mlagents.trainers.behavior_id_utils import BehaviorIdentifiers, Cycle
 from mlagents.trainers.ghost.trainer import GhostTrainer
-
-
-class AgentManager(NamedTuple):
-    processor: AgentProcessor
-=======
 from mlagents.trainers.agent_processor import AgentManager, AgentManagerQueue
->>>>>>> 81310cf5
 
 
 class TrainerController(object):
@@ -219,45 +212,11 @@
             while self._not_done_training():
                 external_brain_behavior_ids = set(env_manager.external_brains.keys())
                 new_behavior_ids = external_brain_behavior_ids - last_brain_behavior_ids
-<<<<<<< HEAD
 
                 for name_behavior_id in new_behavior_ids:
-                    brain_name = BehaviorIdentifiers.from_name_behavior_id(
-                        name_behavior_id
-                    ).brain_name
-                    try:
-                        trainer = self.trainers[brain_name]
-                    except KeyError:
-                        trainer = self.trainer_factory.generate(brain_name)
-                        self.trainers[brain_name] = trainer
-                        self.logger.info(trainer)
-                        if self.train_model:
-                            trainer.write_tensorboard_text(
-                                "Hyperparameters", trainer.parameters
-                            )
-
-                    policy = trainer.create_policy(
-                        env_manager.external_brains[name_behavior_id]
-                    )
-                    trainer.add_policy(name_behavior_id, policy)
-                    env_manager.set_policy(name_behavior_id, policy)
-                    self.brain_name_to_identifier[brain_name].add(name_behavior_id)
-                    agent_manager = AgentManager(
-                        processor=AgentProcessor(
-                            trainer,
-                            policy,
-                            name_behavior_id,
-                            trainer.stats_reporter,
-                            trainer.parameters.get("time_horizon", sys.maxsize),
-                        )
-                    )
-                    self.managers[name_behavior_id] = agent_manager
+                    self._create_trainer_and_manager(env_manager, name_behavior_id)
                     if isinstance(trainer, GhostTrainer):
                         self_play_brain_behavior_ids.add(name_behavior_id)
-=======
-                for name_behavior_id in new_behavior_ids:
-                    self._create_trainer_and_manager(env_manager, name_behavior_id)
->>>>>>> 81310cf5
                 last_brain_behavior_ids = external_brain_behavior_ids
                 n_steps = self.advance(env_manager)
                 for _ in range(n_steps):
@@ -265,7 +224,6 @@
                     self.reset_env_if_ready(env_manager, global_step)
                     if self._should_save_model(global_step):
                         self._save_model()
-<<<<<<< HEAD
 
                     self.write_to_tensorboard(global_step)
                 if (
@@ -279,8 +237,6 @@
                             )
                     last_global_step = global_step
 
-=======
->>>>>>> 81310cf5
             # Final save Tensorflow model
             if global_step != 0 and self.train_model:
                 self._save_model()
